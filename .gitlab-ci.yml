--- conflicted
+++ resolved
@@ -51,44 +51,6 @@
 
 build_all_dockers:
   extends: .build_tpl
-<<<<<<< HEAD
-  variables:
-    IMAGE: $CI_REGISTRY_IMAGE/heudiconv
-    IMAGE_DOCKERFILE: heudiconv
-  rules:
-    - changes:
-        - docker/heudiconv/**/*
-        - .gitlab-ci.yml
-
-build_deface:
-  extends: .build_tpl
-  variables:
-    IMAGE: $CI_REGISTRY_IMAGE/deface
-    IMAGE_DOCKERFILE: deface
-  rules:
-    - changes:
-        - docker/deface/**/*
-        - .gitlab-ci.yml
-
-build_pydeface:
-  extends: .build_tpl
-  variables:
-    IMAGE: $CI_REGISTRY_IMAGE/pydeface
-    IMAGE_DOCKERFILE: pydeface
-  rules:
-    - changes:
-        - docker/pydeface/**/*
-        - .gitlab-ci.yml
-
-build_dicom_indexer:
-  extends: .build_tpl
-  variables:
-    IMAGE: $CI_REGISTRY_IMAGE/dicom_indexer
-  rules:
-    - changes:
-        - docker/dicom_indexer/**/*
-        - .gitlab-ci.yml
-=======
   parallel:
     matrix:
       - IMAGE_NAME:
@@ -96,5 +58,4 @@
           - datalad-apptainer
           - heudiconv
           - deface
-          - dicom_indexer
->>>>>>> 0f1a3b7e
+          - dicom_indexer