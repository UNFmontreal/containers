--- conflicted
+++ resolved
@@ -7,11 +7,8 @@
 import shutil
 import gitlab
 import tempfile
-<<<<<<< HEAD
 import logging
-=======
 import subprocess
->>>>>>> 291c1102
 from contextlib import contextmanager
 
 
